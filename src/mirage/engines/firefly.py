# ---INFO-----------------------------------------------------------------------
"""
Firefly engine.
"""

__all__ = [
    "FireflyV1",
]


# ---DEPENDENCIES---------------------------------------------------------------
import typing as tp
from .base import EngineV1


<<<<<<< HEAD
# # ---FIREFLY--------------------------------------------------------------------
# # TODO: Complete the FireflyV1 class.
=======
# ---FIREFLY--------------------------------------------------------------------
# TODO: Complete the FireflyV1 class.
>>>>>>> b14d1b80
# class FireflyV1(EngineV1):
#     """
#     Firefly engine.
#     """
#     ...<|MERGE_RESOLUTION|>--- conflicted
+++ resolved
@@ -13,13 +13,8 @@
 from .base import EngineV1
 
 
-<<<<<<< HEAD
-# # ---FIREFLY--------------------------------------------------------------------
-# # TODO: Complete the FireflyV1 class.
-=======
 # ---FIREFLY--------------------------------------------------------------------
 # TODO: Complete the FireflyV1 class.
->>>>>>> b14d1b80
 # class FireflyV1(EngineV1):
 #     """
 #     Firefly engine.
