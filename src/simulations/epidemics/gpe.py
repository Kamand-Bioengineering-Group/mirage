# ---INFO-----------------------------------------------------------------------
"""
Module for geo-political entities.
"""

__all__ = [
    "Country",
    "Locus",
]


# ---DEPENDENCIES---------------------------------------------------------------
<<<<<<< HEAD
import typing as tp
import pydantic as pyd
=======
from typing import List, Dict, Union
from pydantic import BaseModel
import yaml
import pydantic

>>>>>>> 9ece9f9f


# ---COUNTRY--------------------------------------------------------------------
class Locus(pyd.BaseModel):
    name: str
    lat: float
    lon: float
    susceptible: int
    infected: int
    recovered: int
    area: int
<<<<<<< HEAD
    airports: tp.List[tp.Dict[str, str | int]] | None
    ports: tp.List[tp.Dict[str, str | int]] | None
    economic_zones: tp.List[tp.Dict[str, str | int]] | None
    tourist_zones: tp.List[tp.Dict[str, str | int]] | None

class Country(pyd.BaseModel):
=======
    airports: List[Dict[str, Union[str, int, None]]]  # Corrected here
    ports: List[Dict[str, Union[str, int, None]]]  # Corrected here
    economic_zones: List[Dict[str, Union[str, int, None]]]  # Corrected here
    tourist_zones: List[Dict[str, Union[str, int, None]]]  # Corrected here
    
class Country(BaseModel):
>>>>>>> 9ece9f9f
    name: str
    B: float
    C: float
    E: float
    A: float
    Ds: float
    Di: float
    Dr: float
    gdp: float
    health_resource_stockpile: float
    sanitation_equipment_stockpile: float
    human_welfare_resource: float
    happiness_index: float
    general_hospitals: int
    procedure_resistance: float
    cleanliness_index: float
    base_death_rate: float
    vaccine_components: tp.List[dict]
    loci: tp.List[Locus]
<|MERGE_RESOLUTION|>--- conflicted
+++ resolved
@@ -10,17 +10,8 @@
 
 
 # ---DEPENDENCIES---------------------------------------------------------------
-<<<<<<< HEAD
-import typing as tp
-import pydantic as pyd
-=======
 from typing import List, Dict, Union
 from pydantic import BaseModel
-import yaml
-import pydantic
-
->>>>>>> 9ece9f9f
-
 
 # ---COUNTRY--------------------------------------------------------------------
 class Locus(pyd.BaseModel):
@@ -31,21 +22,12 @@
     infected: int
     recovered: int
     area: int
-<<<<<<< HEAD
-    airports: tp.List[tp.Dict[str, str | int]] | None
-    ports: tp.List[tp.Dict[str, str | int]] | None
-    economic_zones: tp.List[tp.Dict[str, str | int]] | None
-    tourist_zones: tp.List[tp.Dict[str, str | int]] | None
+    airports: List[Dict[str, Union[str, int]]]
+    ports: List[Dict[str, Union[int, str]]]
+    economic_zones: List[Dict[str, int]]
+    tourist_zones: List[Dict[str, int]]
 
-class Country(pyd.BaseModel):
-=======
-    airports: List[Dict[str, Union[str, int, None]]]  # Corrected here
-    ports: List[Dict[str, Union[str, int, None]]]  # Corrected here
-    economic_zones: List[Dict[str, Union[str, int, None]]]  # Corrected here
-    tourist_zones: List[Dict[str, Union[str, int, None]]]  # Corrected here
-    
 class Country(BaseModel):
->>>>>>> 9ece9f9f
     name: str
     B: float
     C: float
